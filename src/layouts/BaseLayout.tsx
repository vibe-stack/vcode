--- conflicted
+++ resolved
@@ -1,9 +1,6 @@
 import React from "react";
-<<<<<<< HEAD
-=======
 import DragWindowRegion from "@/components/DragWindowRegion";
 import { Toaster } from "@/components/ui/sonner";
->>>>>>> d444c1f9
 
 export default function BaseLayout({
   children,
@@ -11,10 +8,6 @@
   children: React.ReactNode;
 }) {
   return (
-<<<<<<< HEAD
-    <div className="h-screen">
-      {children}
-=======
     <div className="flex h-screen flex-col">
       <DragWindowRegion title="vCode" />
       <main className="h-full grow flex flex-col overflow-hidden">
@@ -23,7 +16,6 @@
         </div>
       </main>
       <Toaster />
->>>>>>> d444c1f9
     </div>
   );
 }