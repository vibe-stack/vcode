--- conflicted
+++ resolved
@@ -1,29 +1,29 @@
-import * as React from "react";
-import * as SheetPrimitive from "@radix-ui/react-dialog";
-import { XIcon } from "lucide-react";
+import * as React from "react"
+import * as SheetPrimitive from "@radix-ui/react-dialog"
+import { XIcon } from "lucide-react"
 
-import { cn } from "@/utils/tailwind";
+import { cn } from "@/utils/tailwind"
 
 function Sheet({ ...props }: React.ComponentProps<typeof SheetPrimitive.Root>) {
-  return <SheetPrimitive.Root data-slot="sheet" {...props} />;
+  return <SheetPrimitive.Root data-slot="sheet" {...props} />
 }
 
 function SheetTrigger({
   ...props
 }: React.ComponentProps<typeof SheetPrimitive.Trigger>) {
-  return <SheetPrimitive.Trigger data-slot="sheet-trigger" {...props} />;
+  return <SheetPrimitive.Trigger data-slot="sheet-trigger" {...props} />
 }
 
 function SheetClose({
   ...props
 }: React.ComponentProps<typeof SheetPrimitive.Close>) {
-  return <SheetPrimitive.Close data-slot="sheet-close" {...props} />;
+  return <SheetPrimitive.Close data-slot="sheet-close" {...props} />
 }
 
 function SheetPortal({
   ...props
 }: React.ComponentProps<typeof SheetPrimitive.Portal>) {
-  return <SheetPrimitive.Portal data-slot="sheet-portal" {...props} />;
+  return <SheetPrimitive.Portal data-slot="sheet-portal" {...props} />
 }
 
 function SheetOverlay({
@@ -35,15 +35,11 @@
       data-slot="sheet-overlay"
       className={cn(
         "data-[state=open]:animate-in data-[state=closed]:animate-out data-[state=closed]:fade-out-0 data-[state=open]:fade-in-0 fixed inset-0 z-[999] bg-black/80",
-<<<<<<< HEAD
-        className,
-=======
         className
->>>>>>> d444c1f9
       )}
       {...props}
     />
-  );
+  )
 }
 
 function SheetContent({
@@ -52,7 +48,7 @@
   side = "right",
   ...props
 }: React.ComponentProps<typeof SheetPrimitive.Content> & {
-  side?: "top" | "right" | "bottom" | "left";
+  side?: "top" | "right" | "bottom" | "left"
 }) {
   return (
     <SheetPortal>
@@ -69,7 +65,7 @@
             "data-[state=closed]:slide-out-to-top data-[state=open]:slide-in-from-top inset-x-0 top-0 h-auto border-b",
           side === "bottom" &&
             "data-[state=closed]:slide-out-to-bottom data-[state=open]:slide-in-from-bottom inset-x-0 bottom-0 h-auto border-t",
-          className,
+          className
         )}
         {...props}
       >
@@ -80,7 +76,7 @@
         </SheetPrimitive.Close>
       </SheetPrimitive.Content>
     </SheetPortal>
-  );
+  )
 }
 
 function SheetHeader({ className, ...props }: React.ComponentProps<"div">) {
@@ -90,7 +86,7 @@
       className={cn("flex flex-col gap-1.5 p-4", className)}
       {...props}
     />
-  );
+  )
 }
 
 function SheetFooter({ className, ...props }: React.ComponentProps<"div">) {
@@ -100,7 +96,7 @@
       className={cn("mt-auto flex flex-col gap-2 p-4", className)}
       {...props}
     />
-  );
+  )
 }
 
 function SheetTitle({
@@ -113,7 +109,7 @@
       className={cn("text-foreground font-semibold", className)}
       {...props}
     />
-  );
+  )
 }
 
 function SheetDescription({
@@ -126,7 +122,7 @@
       className={cn("text-muted-foreground text-sm", className)}
       {...props}
     />
-  );
+  )
 }
 
 export {
@@ -138,4 +134,4 @@
   SheetFooter,
   SheetTitle,
   SheetDescription,
-};+}