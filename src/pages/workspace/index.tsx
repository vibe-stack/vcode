--- conflicted
+++ resolved
@@ -1,28 +1,30 @@
-import React, { useState } from 'react';
-import { ResizablePanelGroup, ResizablePanel, ResizableHandle } from '@/components/ui/resizable';
-import { FileExplorer, EditorWithTerminal, ChatPanel } from './components';
-import { useProjectStore } from '@/stores/project';
-import { useEffect } from 'react';
-import { WorkspaceFooter } from './components/footer';
-<<<<<<< HEAD
-import { useEditorContentStore } from '@/stores/editor-content';
-import { AgentsView } from './components/agents-view';
+import React, { useState, useEffect } from "react";
+import {
+  ResizablePanelGroup,
+  ResizablePanel,
+  ResizableHandle,
+} from "@/components/ui/resizable";
+import { FileExplorer, EditorWithTerminal, ChatPanel } from "./components";
+import { useProjectStore } from "@/stores/project";
+import { WorkspaceFooter } from "./components/footer";
+import { useEditorContentStore } from "@/stores/editor-content";
+import { AgentsView } from "./components/agents-view";
+import { Settings } from "lucide-react";
+import { Button } from "@/components/ui/button";
+import GlobalCommands from "@/components/global-commands";
+import { SettingsModal } from "@/components/SettingsModal";
+import { Link } from "@tanstack/react-router";
 
 export default function WorkspacePage() {
-  const { currentProject, fileTree } = useProjectStore();
-  const { view, leftPanelSize, rightPanelSize, onResizeLeftPanel, onResizeRightPanel } = useEditorContentStore();
-=======
-import { Settings } from 'lucide-react';
-import { Button } from '@/components/ui/button';
-import GlobalCommands from '@/components/global-commands';
-import { SettingsModal } from '@/components/SettingsModal';
-import { Link } from '@tanstack/react-router';
-
-export default function WorkspacePage() {
-  const { currentProject, fileTree } = useProjectStore();
+  const { currentProject } = useProjectStore();
+  const {
+    view,
+    leftPanelSize,
+    rightPanelSize,
+    onResizeLeftPanel,
+    onResizeRightPanel,
+  } = useEditorContentStore();
   const [settingsOpen, setSettingsOpen] = useState(false);
-  const [isAgentMode, setIsAgentMode] = useState(false);
->>>>>>> 2dfa331a
 
   useEffect(() => {
     // Ensure we have a project loaded
@@ -34,39 +36,38 @@
   }, [currentProject]);
 
   if (leftPanelSize === undefined || rightPanelSize === undefined) {
-    return null
+    return null;
   }
 
   return (
-    <div className="w-full bg-background h-full max-h-full relative flex flex-col">
-<<<<<<< HEAD
-      <ResizablePanelGroup direction="horizontal">
-        {/* Left Panel - File Explorer */}
-        <ResizablePanel defaultSize={leftPanelSize} onResize={onResizeLeftPanel}>
-          <div className="h-full w-full">
-            <FileExplorer />
-=======
+    <div className="bg-background relative flex h-full max-h-full w-full flex-col">
       {/* Custom title bar */}
-      <div className="draglayer h-12 bg-background/95 backdrop-blur-md border-b flex items-center px-4 flex-shrink-0">
+      <div className="draglayer bg-background/95 flex h-12 flex-shrink-0 items-center border-b px-4 backdrop-blur-md">
         {/* Left section - Logo/Home */}
-        <div className="flex items-center flex-1">
+        <div className="flex flex-1 items-center">
           <div className="no-drag">
-            <Link to="/" className="flex items-center gap-2 hover:opacity-80 transition-opacity">
-              <img src="/src/assets/imgs/vcode_long.svg" className="h-5" alt="vCode" />
+            <Link
+              to="/"
+              className="flex items-center gap-2 transition-opacity hover:opacity-80"
+            >
+              <img
+                src="/src/assets/imgs/vcode_long.svg"
+                className="h-5"
+                alt="vCode"
+              />
             </Link>
->>>>>>> 2dfa331a
           </div>
         </div>
-        
+
         {/* Center section - Project name */}
-        <div className="flex items-center justify-center flex-1">
-          <span className="text-sm font-medium text-foreground/80 select-none">
-            {currentProject ? currentProject.split('/').pop() : 'vCode'}
+        <div className="flex flex-1 items-center justify-center">
+          <span className="text-foreground/80 text-sm font-medium select-none">
+            {currentProject ? currentProject.split("/").pop() : "vCode"}
           </span>
         </div>
-        
+
         {/* Right section - Commands and Settings */}
-        <div className="flex items-center justify-end gap-2 flex-1">
+        <div className="flex flex-1 items-center justify-end gap-2">
           <div className="no-drag">
             <GlobalCommands onOpenSettings={() => setSettingsOpen(true)} />
           </div>
@@ -83,17 +84,15 @@
           </div>
         </div>
       </div>
-      
-      {isAgentMode ? (
-        /* Agent Mode - Full screen chat */
-        <div className="flex-1 h-full">
-          <ChatPanel isAgentMode={true} onToggleAgentMode={() => setIsAgentMode(false)} />
-        </div>
-      ) : (
-        /* Code Mode - Normal layout */
-        <ResizablePanelGroup direction="horizontal" className="flex-1">
+
+      {/* Main content area */}
+      <div className="flex-1">
+        <ResizablePanelGroup direction="horizontal">
           {/* Left Panel - File Explorer */}
-          <ResizablePanel defaultSize={20}>
+          <ResizablePanel
+            defaultSize={leftPanelSize}
+            onResize={onResizeLeftPanel}
+          >
             <div className="h-full w-full">
               <FileExplorer />
             </div>
@@ -101,43 +100,30 @@
 
           <ResizableHandle />
 
-<<<<<<< HEAD
-        {/* Center Panel - Editor Area */}
-        <ResizablePanel defaultSize={60} minSize={30}>
-          { view === "code" && <EditorWithTerminal /> }
-          { view === "agents" && <AgentsView />}
-        </ResizablePanel>
-=======
           {/* Center Panel - Editor Area */}
           <ResizablePanel defaultSize={60} minSize={30}>
-            <EditorWithTerminal />
+            {view === "code" && <EditorWithTerminal />}
+            {view === "agents" && <AgentsView />}
           </ResizablePanel>
->>>>>>> 2dfa331a
 
           <ResizableHandle />
 
-<<<<<<< HEAD
-        {/* Right Panel - Chat */}
-        { view !== "agents" && (
-          <ResizablePanel defaultSize={rightPanelSize} onResize={onResizeRightPanel} minSize={15}>
-            <div className="h-full w-full">
-              <ChatPanel />
-            </div>
-          </ResizablePanel>
-        )}
-      </ResizablePanelGroup>
-=======
           {/* Right Panel - Chat */}
-          <ResizablePanel defaultSize={20} minSize={15}>
-            <div className="h-full w-full">
-              <ChatPanel isAgentMode={false} onToggleAgentMode={() => setIsAgentMode(true)} />
-            </div>
-          </ResizablePanel>
+          {view !== "agents" && (
+            <ResizablePanel
+              defaultSize={rightPanelSize}
+              onResize={onResizeRightPanel}
+              minSize={15}
+            >
+              <div className="h-full w-full">
+                <ChatPanel />
+              </div>
+            </ResizablePanel>
+          )}
         </ResizablePanelGroup>
-      )}
->>>>>>> 2dfa331a
+      </div>
       <WorkspaceFooter />
-      
+
       {/* Settings Modal */}
       <SettingsModal open={settingsOpen} onOpenChange={setSettingsOpen} />
     </div>
