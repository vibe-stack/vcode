--- conflicted
+++ resolved
@@ -1,28 +1,3 @@
-<<<<<<< HEAD
-import React, { useState, useEffect } from "react";
-import {
-  ResizablePanelGroup,
-  ResizablePanel,
-  ResizableHandle,
-} from "@/components/ui/resizable";
-import { FileExplorer, EditorWithTerminal, ChatPanel } from "./components";
-import { useProjectStore } from "@/stores/project";
-import { WorkspaceFooter } from "./components/footer";
-import { useEditorContentStore } from "@/stores/editor-content";
-import { AgentsView } from "./components/agents-view";
-import { SettingsModal } from "@/components/SettingsModal";
-
-export default function WorkspacePage() {
-  const { currentProject } = useProjectStore();
-  const {
-    view,
-    leftPanelSize,
-    rightPanelSize,
-    onResizeLeftPanel,
-    onResizeRightPanel,
-  } = useEditorContentStore();
-  const [settingsOpen, setSettingsOpen] = useState(false);
-=======
 import React from 'react';
 import { ResizablePanelGroup, ResizablePanel, ResizableHandle } from '@/components/ui/resizable';
 import { FileExplorer, ChatPanel, PersistentTerminalPanel, EditorArea, AutoView, HiddenTerminalContainer } from './components';
@@ -37,7 +12,6 @@
   const { currentProject, fileTree } = useProjectStore();
   const { view, leftPanelSize, rightPanelSize, onResizeLeftPanel, onResizeRightPanel } = useEditorContentStore();
   const { isVisible } = useTerminalStore();
->>>>>>> d444c1f9
 
   useEffect(() => {
     // Ensure we have a project loaded
@@ -48,55 +22,7 @@
     }
   }, [currentProject]);
 
-  if (leftPanelSize === undefined || rightPanelSize === undefined) {
-    return null;
-  } else {
-    console.log("leftPanelSize", leftPanelSize);
-    console.log("rightPanelSize", rightPanelSize);
-  }               
-
   return (
-<<<<<<< HEAD
-    <div className="bg-background relative flex w-full flex-col h-full">
-
-      {/* Main content area */}
-      <div className="flex-1">
-        <ResizablePanelGroup direction="horizontal" className="h-full">
-          {/* Left Panel - File Explorer */}
-          <ResizablePanel
-            defaultSize={leftPanelSize}
-            onResize={onResizeLeftPanel}
-          >
-            <div className="w-full h-full">
-              <FileExplorer />
-            </div>
-          </ResizablePanel>
-
-          <ResizableHandle />
-
-          {/* Center Panel - Editor Area */}
-          <ResizablePanel defaultSize={60} minSize={30}>
-            {view === "code" && <EditorWithTerminal />}
-            {view === "agents" && <AgentsView />}
-          </ResizablePanel>
-
-          <ResizableHandle />
-
-          {/* Right Panel - Chat */}
-          {view !== "agents" && (
-            <ResizablePanel
-              defaultSize={rightPanelSize}
-              onResize={onResizeRightPanel}
-              minSize={15}
-            >
-              <div className="w-full h-full">
-                <ChatPanel />
-              </div>
-            </ResizablePanel>
-          )}
-        </ResizablePanelGroup>
-      </div>
-=======
     <div className="w-full bg-background h-full max-h-full relative flex flex-col">
       {/* Hidden container for keeping all terminals alive */}
       <HiddenTerminalContainer />
@@ -144,11 +70,7 @@
         </ResizablePanel>}
       </ResizablePanelGroup>
       
->>>>>>> d444c1f9
       <WorkspaceFooter />
-
-      {/* Settings Modal */}
-      <SettingsModal open={settingsOpen} onOpenChange={setSettingsOpen} />
     </div>
   );
 }