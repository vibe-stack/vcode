import React, { useState, useCallback } from "react";
import { useProjectStore } from "@/stores/project";
import { useGitStore } from "@/stores/git";
import { useBufferStore } from "@/stores/buffers";
import { useEditorSplitStore } from "@/stores/editor-splits";
import { DirectoryNode } from "@/services/project-api";
import { ScrollArea } from "@/components/ui/scroll-area";
import { Button } from "@/components/ui/button";
import { Input } from "@/components/ui/input";
import { Tabs, TabsContent, TabsList, TabsTrigger } from "@/components/ui/tabs";
import {
<<<<<<< HEAD
  Search,
  Plus,
  MoreHorizontal,
  Files,
  GitBranch,
  FileText,
  FolderPlus,
} from "lucide-react";
import { FileTreeNode } from "./file-tree-node";
import { GitPanel } from "./git-panel";
import { CreateFilePopover } from "./create-file-popover";
import { cn } from "@/utils/tailwind";
import { useSettingsStore } from "@/stores/settings";
import { getActiveAccentClasses } from "@/utils/accent-colors";

export function FileExplorer() {
  const { fileTree, projectName, currentProject } = useProjectStore();
  const { isGitRepo } = useGitStore();
  const { openFile: openFileInSplit, startDrag } = useEditorSplitStore();
  const { settings } = useSettingsStore();
  const accentColor = settings.appearance?.accentColor || "blue";
  const useGradient = settings.appearance?.accentGradient ?? true;
  const [searchQuery, setSearchQuery] = useState("");
  const [expandedFolders, setExpandedFolders] = useState<Set<string>>(
    new Set(),
  );
  const [activeTab, setActiveTab] = useState<"files" | "git">("files");
=======
    Search,
    Plus,
    MoreHorizontal,
    Files,
    GitBranch,
    FileText,
    FolderPlus
} from 'lucide-react';
import { FileTreeNode } from './file-tree-node';
import { GitPanel } from './git-panel';
import { CreateFilePopover } from './create-file-popover';
import { useEditorContentStore } from '@/stores/editor-content';

export function FileExplorer() {
    const { fileTree, projectName, currentProject } = useProjectStore();
    const { isGitRepo } = useGitStore();
    const { openFile: openFileInSplit, startDrag } = useEditorSplitStore();
    const setView = useEditorContentStore((s) => s.setView);
    const [searchQuery, setSearchQuery] = useState('');
    const [expandedFolders, setExpandedFolders] = useState<Set<string>>(new Set());
    const [activeTab, setActiveTab] = useState<'files' | 'git'>('files');

    const handleFileClick = useCallback(async (filePath: string) => {
        try {
            // Use the split store to open the file
            setView('code');
            await openFileInSplit(filePath);
        } catch (error) {
            console.error('Failed to open file:', error);
        }
    }, [openFileInSplit]);

    const handleFileDragStart = useCallback((filePath: string, event: React.DragEvent) => {
        startDrag('file', filePath);
    }, [startDrag]);

    const handleNodeRenamed = useCallback((oldPath: string, newPath: string) => {
        // Handle file/folder rename in the store
        // This might need to refresh the file tree
        console.log('Node renamed:', oldPath, '->', newPath);
    }, []);

    const handleNodeDeleted = useCallback((path: string) => {
        // Handle file/folder deletion in the store
        // This might need to refresh the file tree
        console.log('Node deleted:', path);
    }, []);

    const handleToggleFolder = useCallback((path: string) => {
        setExpandedFolders(prev => {
            const newSet = new Set(prev);
            if (newSet.has(path)) {
                newSet.delete(path);
            } else {
                newSet.add(path);
            }
            return newSet;
        });
    }, []);

    // Helper to sort children: folders first (alphabetically), then files (alphabetically)
    const sortChildren = (children: DirectoryNode[]): DirectoryNode[] => {
        return [...children].sort((a, b) => {
            if (a.type === b.type) {
                return a.name.localeCompare(b.name);
            }
            return a.type === 'directory' ? -1 : 1;
        });
    };

    const filteredTree = useCallback((node: DirectoryNode): DirectoryNode | null => {
        if (!searchQuery.trim()) {
            if (node.type === 'directory' && node.children) {
                return {
                    ...node,
                    children: sortChildren(node.children).map(child => filteredTree(child)).filter(Boolean) as DirectoryNode[]
                };
            }
            return node;
        }
>>>>>>> d444c1f9

  const handleFileClick = useCallback(
    async (filePath: string) => {
      try {
        // Use the split store to open the file
        await openFileInSplit(filePath);
      } catch (error) {
        console.error("Failed to open file:", error);
      }
    },
    [openFileInSplit],
  );

  const handleFileDragStart = useCallback(
    (filePath: string, event: React.DragEvent) => {
      startDrag("file", filePath);
    },
    [startDrag],
  );

  const handleNodeRenamed = useCallback((oldPath: string, newPath: string) => {
    // Handle file/folder rename in the store
    // This might need to refresh the file tree
    console.log("Node renamed:", oldPath, "->", newPath);
  }, []);

  const handleNodeDeleted = useCallback((path: string) => {
    // Handle file/folder deletion in the store
    // This might need to refresh the file tree
    console.log("Node deleted:", path);
  }, []);

  const handleToggleFolder = useCallback((path: string) => {
    setExpandedFolders((prev) => {
      const newSet = new Set(prev);
      if (newSet.has(path)) {
        newSet.delete(path);
      } else {
        newSet.add(path);
      }
      return newSet;
    });
  }, []);

  // Helper to sort children: folders first (alphabetically), then files (alphabetically)
  const sortChildren = (children: DirectoryNode[]): DirectoryNode[] => {
    return [...children].sort((a, b) => {
      if (a.type === b.type) {
        return a.name.localeCompare(b.name);
      }
      return a.type === "directory" ? -1 : 1;
    });
  };

  const filteredTree = useCallback(
    (node: DirectoryNode): DirectoryNode | null => {
      if (!searchQuery.trim()) {
        if (node.type === "directory" && node.children) {
          return {
            ...node,
            children: sortChildren(node.children)
              .map((child) => filteredTree(child))
              .filter(Boolean) as DirectoryNode[],
          };
        }
        return node;
      }

      const query = searchQuery.toLowerCase();
      const matchesSearch = node.name.toLowerCase().includes(query);

      if (node.type === "file") {
        return matchesSearch ? node : null;
      }

      // For directories, check if any children match
      const filteredChildren =
        node.children?.map((child) => filteredTree(child)).filter(Boolean) ||
        [];

      if (matchesSearch || filteredChildren.length > 0) {
        return {
          ...node,
          children: sortChildren(filteredChildren as DirectoryNode[]),
        };
      }

      return null;
    },
    [searchQuery],
  );

  if (!fileTree) {
    return (
      <div className="flex h-full items-center justify-center">
        <p className="text-muted-foreground text-sm">No project loaded</p>
      </div>
    );
  }

  const displayTree = filteredTree(fileTree);

  return (
    <div className="flex h-full flex-col border-r">
      <Tabs
        value={activeTab}
        onValueChange={(value) => setActiveTab(value as "files" | "git")}
        className="flex h-full flex-col"
      >
        <div className="border-b px-2 py-2">
          <div className="bg-muted/50 flex items-center gap-0 rounded-md p-0.5">
            <Button
              variant="ghost"
              size="sm"
              className={cn(
                "h-8 flex-1 gap-1.5 rounded-md px-4 text-xs transition-all",
                activeTab === "files" &&
                  getActiveAccentClasses(accentColor, useGradient),
              )}
              onClick={() => setActiveTab("files")}
            >
              <Files className="h-3.5 w-3.5" />
              Files
            </Button>
            <Button
              variant="ghost"
              size="sm"
              className={cn(
                "h-8 flex-1 gap-1.5 rounded-md px-4 text-xs transition-all",
                activeTab === "git" &&
                  getActiveAccentClasses(accentColor, useGradient),
              )}
              onClick={() => setActiveTab("git")}
              disabled={!isGitRepo}
            >
              <GitBranch className="h-3.5 w-3.5" />
              Git
            </Button>
          </div>
        </div>

        {/* Files Tab */}
        <TabsContent
          value="files"
          className="m-0 flex flex-1 flex-col overflow-y-auto p-0"
        >
          {/* Search Header */}
          <div className="from-background to-background/80 flex flex-row gap-2 border-b bg-gradient-to-b px-3 py-2.5">
            <div className="relative grow">
              <Search className="text-muted-foreground absolute top-1/2 left-2.5 h-3.5 w-3.5 -translate-y-1/2 transform" />
              <Input
                placeholder="Search files..."
                value={searchQuery}
                onChange={(e) => setSearchQuery(e.target.value)}
                className="h-8 rounded-lg pl-8 text-xs"
              />
            </div>
            <div className="flex items-center gap-1">
              <CreateFilePopover
                basePath={currentProject || ""}
                defaultType="file"
                trigger={
                  <Button
                    variant="ghost"
                    size="sm"
                    className="h-8 w-8 rounded-lg p-0"
                    title="Create file"
                  >
                    <FileText className="h-4 w-4" />
                  </Button>
                }
              />
              <CreateFilePopover
                basePath={currentProject || ""}
                defaultType="folder"
                trigger={
                  <Button
                    variant="ghost"
                    size="sm"
                    className="h-8 w-8 rounded-lg p-0"
                    title="Create folder"
                  >
                    <FolderPlus className="h-4 w-4" />
                  </Button>
                }
              />
              <Button
                variant="ghost"
                size="sm"
                className="h-8 w-8 rounded-lg p-0"
              >
                <MoreHorizontal className="h-4 w-4" />
              </Button>
            </div>
          </div>

          {/* File Tree */}
          <ScrollArea className="flex-1">
            <div className="p-1">
              {displayTree ? (
                <FileTreeNode
                  node={displayTree}
                  level={0}
                  onFileClick={handleFileClick}
                  onFileDragStart={handleFileDragStart}
                  expandedFolders={expandedFolders}
                  onToggleFolder={handleToggleFolder}
                  onNodeRenamed={handleNodeRenamed}
                  onNodeDeleted={handleNodeDeleted}
                />
              ) : (
                <div className="py-8 text-center">
                  <p className="text-muted-foreground text-sm">
                    No files found
                  </p>
                </div>
              )}
            </div>
          </ScrollArea>
        </TabsContent>

        {/* Git Tab */}
        <TabsContent
          value="git"
          className="m-0 flex flex-1 flex-col overflow-y-auto p-0"
        >
          <GitPanel />
        </TabsContent>
      </Tabs>
    </div>
  );
}<|MERGE_RESOLUTION|>--- conflicted
+++ resolved
@@ -1,43 +1,14 @@
-import React, { useState, useCallback } from "react";
-import { useProjectStore } from "@/stores/project";
-import { useGitStore } from "@/stores/git";
-import { useBufferStore } from "@/stores/buffers";
-import { useEditorSplitStore } from "@/stores/editor-splits";
-import { DirectoryNode } from "@/services/project-api";
-import { ScrollArea } from "@/components/ui/scroll-area";
-import { Button } from "@/components/ui/button";
-import { Input } from "@/components/ui/input";
-import { Tabs, TabsContent, TabsList, TabsTrigger } from "@/components/ui/tabs";
+import React, { useState, useCallback } from 'react';
+import { useProjectStore } from '@/stores/project';
+import { useGitStore } from '@/stores/git';
+import { useBufferStore } from '@/stores/buffers';
+import { useEditorSplitStore } from '@/stores/editor-splits';
+import { DirectoryNode } from '@/services/project-api';
+import { ScrollArea } from '@/components/ui/scroll-area';
+import { Button } from '@/components/ui/button';
+import { Input } from '@/components/ui/input';
+import { Tabs, TabsContent, TabsList, TabsTrigger } from '@/components/ui/tabs';
 import {
-<<<<<<< HEAD
-  Search,
-  Plus,
-  MoreHorizontal,
-  Files,
-  GitBranch,
-  FileText,
-  FolderPlus,
-} from "lucide-react";
-import { FileTreeNode } from "./file-tree-node";
-import { GitPanel } from "./git-panel";
-import { CreateFilePopover } from "./create-file-popover";
-import { cn } from "@/utils/tailwind";
-import { useSettingsStore } from "@/stores/settings";
-import { getActiveAccentClasses } from "@/utils/accent-colors";
-
-export function FileExplorer() {
-  const { fileTree, projectName, currentProject } = useProjectStore();
-  const { isGitRepo } = useGitStore();
-  const { openFile: openFileInSplit, startDrag } = useEditorSplitStore();
-  const { settings } = useSettingsStore();
-  const accentColor = settings.appearance?.accentColor || "blue";
-  const useGradient = settings.appearance?.accentGradient ?? true;
-  const [searchQuery, setSearchQuery] = useState("");
-  const [expandedFolders, setExpandedFolders] = useState<Set<string>>(
-    new Set(),
-  );
-  const [activeTab, setActiveTab] = useState<"files" | "git">("files");
-=======
     Search,
     Plus,
     MoreHorizontal,
@@ -118,236 +89,117 @@
             }
             return node;
         }
->>>>>>> d444c1f9
-
-  const handleFileClick = useCallback(
-    async (filePath: string) => {
-      try {
-        // Use the split store to open the file
-        await openFileInSplit(filePath);
-      } catch (error) {
-        console.error("Failed to open file:", error);
-      }
-    },
-    [openFileInSplit],
-  );
-
-  const handleFileDragStart = useCallback(
-    (filePath: string, event: React.DragEvent) => {
-      startDrag("file", filePath);
-    },
-    [startDrag],
-  );
-
-  const handleNodeRenamed = useCallback((oldPath: string, newPath: string) => {
-    // Handle file/folder rename in the store
-    // This might need to refresh the file tree
-    console.log("Node renamed:", oldPath, "->", newPath);
-  }, []);
-
-  const handleNodeDeleted = useCallback((path: string) => {
-    // Handle file/folder deletion in the store
-    // This might need to refresh the file tree
-    console.log("Node deleted:", path);
-  }, []);
-
-  const handleToggleFolder = useCallback((path: string) => {
-    setExpandedFolders((prev) => {
-      const newSet = new Set(prev);
-      if (newSet.has(path)) {
-        newSet.delete(path);
-      } else {
-        newSet.add(path);
-      }
-      return newSet;
-    });
-  }, []);
-
-  // Helper to sort children: folders first (alphabetically), then files (alphabetically)
-  const sortChildren = (children: DirectoryNode[]): DirectoryNode[] => {
-    return [...children].sort((a, b) => {
-      if (a.type === b.type) {
-        return a.name.localeCompare(b.name);
-      }
-      return a.type === "directory" ? -1 : 1;
-    });
-  };
-
-  const filteredTree = useCallback(
-    (node: DirectoryNode): DirectoryNode | null => {
-      if (!searchQuery.trim()) {
-        if (node.type === "directory" && node.children) {
-          return {
-            ...node,
-            children: sortChildren(node.children)
-              .map((child) => filteredTree(child))
-              .filter(Boolean) as DirectoryNode[],
-          };
-        }
-        return node;
-      }
-
-      const query = searchQuery.toLowerCase();
-      const matchesSearch = node.name.toLowerCase().includes(query);
-
-      if (node.type === "file") {
-        return matchesSearch ? node : null;
-      }
-
-      // For directories, check if any children match
-      const filteredChildren =
-        node.children?.map((child) => filteredTree(child)).filter(Boolean) ||
-        [];
-
-      if (matchesSearch || filteredChildren.length > 0) {
-        return {
-          ...node,
-          children: sortChildren(filteredChildren as DirectoryNode[]),
-        };
-      }
-
-      return null;
-    },
-    [searchQuery],
-  );
-
-  if (!fileTree) {
+
+        const query = searchQuery.toLowerCase();
+        const matchesSearch = node.name.toLowerCase().includes(query);
+
+        if (node.type === 'file') {
+            return matchesSearch ? node : null;
+        }
+
+        // For directories, check if any children match
+        const filteredChildren = node.children?.map(child => filteredTree(child)).filter(Boolean) || [];
+
+        if (matchesSearch || filteredChildren.length > 0) {
+            return {
+                ...node,
+                children: sortChildren(filteredChildren as DirectoryNode[])
+            };
+        }
+
+        return null;
+    }, [searchQuery]);
+
+    if (!fileTree) {
+        return (
+            <div className="h-full flex items-center justify-center">
+                <p className="text-muted-foreground text-sm">No project loaded</p>
+            </div>
+        );
+    }
+
+    const displayTree = filteredTree(fileTree);
+
     return (
-      <div className="flex h-full items-center justify-center">
-        <p className="text-muted-foreground text-sm">No project loaded</p>
-      </div>
+        <div className="h-full flex flex-col border-r">
+            <Tabs value={activeTab} onValueChange={(value) => setActiveTab(value as 'files' | 'git')} className="h-full flex flex-col">
+                <TabsList className="grid w-full grid-cols-2 border-b rounded-none h-10">
+                    <TabsTrigger value="files" className="flex items-center gap-2">
+                        <Files className="h-3 w-3" />
+                        Files
+                    </TabsTrigger>
+                    <TabsTrigger value="git" className="flex items-center gap-2" disabled={!isGitRepo}>
+                        <GitBranch className="h-3 w-3" />
+                        Git
+                    </TabsTrigger>
+                </TabsList>
+
+                {/* Files Tab */}
+                <TabsContent value="files" className="flex-1 flex flex-col m-0 p-0 overflow-y-auto">
+                    {/* Search Header */}
+                    <div className="border-b p-3 flex flex-row gap-2">
+                        <div className="relative grow">
+                            <Search className="absolute left-2 top-1/2 transform -translate-y-1/2 h-3 w-3 text-muted-foreground" />
+                            <Input
+                                placeholder="Search files..."
+                                value={searchQuery}
+                                onChange={(e) => setSearchQuery(e.target.value)}
+                                className="pl-7 h-7 text-xs"
+                            />
+                        </div>
+                        <div className="flex items-center gap-1">
+                            <CreateFilePopover
+                                basePath={currentProject || ''}
+                                defaultType="file"
+                                trigger={
+                                    <Button variant="ghost" size="sm" className="h-6 w-6 p-0" title="Create file">
+                                        <FileText className="h-3 w-3" />
+                                    </Button>
+                                }
+                            />
+                            <CreateFilePopover
+                                basePath={currentProject || ''}
+                                defaultType="folder"
+                                trigger={
+                                    <Button variant="ghost" size="sm" className="h-6 w-6 p-0" title="Create folder">
+                                        <FolderPlus className="h-3 w-3" />
+                                    </Button>
+                                }
+                            />
+                            <Button variant="ghost" size="sm" className="h-6 w-6 p-0">
+                                <MoreHorizontal className="h-3 w-3" />
+                            </Button>
+                        </div>
+                    </div>
+
+                    {/* File Tree */}
+                    <ScrollArea className="flex-1">
+                        <div className="p-1">
+                            {displayTree ? (
+                                <FileTreeNode
+                                    node={displayTree}
+                                    level={0}
+                                    onFileClick={handleFileClick}
+                                    onFileDragStart={handleFileDragStart}
+                                    expandedFolders={expandedFolders}
+                                    onToggleFolder={handleToggleFolder}
+                                    onNodeRenamed={handleNodeRenamed}
+                                    onNodeDeleted={handleNodeDeleted}
+                                />
+                            ) : (
+                                <div className="text-center py-8">
+                                    <p className="text-muted-foreground text-sm">No files found</p>
+                                </div>
+                            )}
+                        </div>
+                    </ScrollArea>
+                </TabsContent>
+
+                {/* Git Tab */}
+                <TabsContent value="git" className="flex-1 flex flex-col m-0 p-0 overflow-y-auto">
+                    <GitPanel />
+                </TabsContent>
+            </Tabs>
+        </div>
     );
-  }
-
-  const displayTree = filteredTree(fileTree);
-
-  return (
-    <div className="flex h-full flex-col border-r">
-      <Tabs
-        value={activeTab}
-        onValueChange={(value) => setActiveTab(value as "files" | "git")}
-        className="flex h-full flex-col"
-      >
-        <div className="border-b px-2 py-2">
-          <div className="bg-muted/50 flex items-center gap-0 rounded-md p-0.5">
-            <Button
-              variant="ghost"
-              size="sm"
-              className={cn(
-                "h-8 flex-1 gap-1.5 rounded-md px-4 text-xs transition-all",
-                activeTab === "files" &&
-                  getActiveAccentClasses(accentColor, useGradient),
-              )}
-              onClick={() => setActiveTab("files")}
-            >
-              <Files className="h-3.5 w-3.5" />
-              Files
-            </Button>
-            <Button
-              variant="ghost"
-              size="sm"
-              className={cn(
-                "h-8 flex-1 gap-1.5 rounded-md px-4 text-xs transition-all",
-                activeTab === "git" &&
-                  getActiveAccentClasses(accentColor, useGradient),
-              )}
-              onClick={() => setActiveTab("git")}
-              disabled={!isGitRepo}
-            >
-              <GitBranch className="h-3.5 w-3.5" />
-              Git
-            </Button>
-          </div>
-        </div>
-
-        {/* Files Tab */}
-        <TabsContent
-          value="files"
-          className="m-0 flex flex-1 flex-col overflow-y-auto p-0"
-        >
-          {/* Search Header */}
-          <div className="from-background to-background/80 flex flex-row gap-2 border-b bg-gradient-to-b px-3 py-2.5">
-            <div className="relative grow">
-              <Search className="text-muted-foreground absolute top-1/2 left-2.5 h-3.5 w-3.5 -translate-y-1/2 transform" />
-              <Input
-                placeholder="Search files..."
-                value={searchQuery}
-                onChange={(e) => setSearchQuery(e.target.value)}
-                className="h-8 rounded-lg pl-8 text-xs"
-              />
-            </div>
-            <div className="flex items-center gap-1">
-              <CreateFilePopover
-                basePath={currentProject || ""}
-                defaultType="file"
-                trigger={
-                  <Button
-                    variant="ghost"
-                    size="sm"
-                    className="h-8 w-8 rounded-lg p-0"
-                    title="Create file"
-                  >
-                    <FileText className="h-4 w-4" />
-                  </Button>
-                }
-              />
-              <CreateFilePopover
-                basePath={currentProject || ""}
-                defaultType="folder"
-                trigger={
-                  <Button
-                    variant="ghost"
-                    size="sm"
-                    className="h-8 w-8 rounded-lg p-0"
-                    title="Create folder"
-                  >
-                    <FolderPlus className="h-4 w-4" />
-                  </Button>
-                }
-              />
-              <Button
-                variant="ghost"
-                size="sm"
-                className="h-8 w-8 rounded-lg p-0"
-              >
-                <MoreHorizontal className="h-4 w-4" />
-              </Button>
-            </div>
-          </div>
-
-          {/* File Tree */}
-          <ScrollArea className="flex-1">
-            <div className="p-1">
-              {displayTree ? (
-                <FileTreeNode
-                  node={displayTree}
-                  level={0}
-                  onFileClick={handleFileClick}
-                  onFileDragStart={handleFileDragStart}
-                  expandedFolders={expandedFolders}
-                  onToggleFolder={handleToggleFolder}
-                  onNodeRenamed={handleNodeRenamed}
-                  onNodeDeleted={handleNodeDeleted}
-                />
-              ) : (
-                <div className="py-8 text-center">
-                  <p className="text-muted-foreground text-sm">
-                    No files found
-                  </p>
-                </div>
-              )}
-            </div>
-          </ScrollArea>
-        </TabsContent>
-
-        {/* Git Tab */}
-        <TabsContent
-          value="git"
-          className="m-0 flex flex-1 flex-col overflow-y-auto p-0"
-        >
-          <GitPanel />
-        </TabsContent>
-      </Tabs>
-    </div>
-  );
 }