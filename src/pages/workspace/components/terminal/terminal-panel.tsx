--- conflicted
+++ resolved
@@ -1,12 +1,3 @@
-<<<<<<< HEAD
-import React, { useState, useCallback, memo } from "react";
-import { useTerminalStore } from "@/stores/terminal";
-import { useProjectStore } from "@/stores/project";
-import { Button } from "@/components/ui/button";
-import { X, Plus, Split, Trash2 } from "lucide-react";
-import { cn } from "@/utils/tailwind";
-import { XTerminal } from "./xterm-component";
-=======
 import React, { useState, useCallback, useEffect, memo } from 'react';
 import { useTerminalStore } from '@/stores/terminal';
 import { useProjectStore } from '@/stores/project';
@@ -14,7 +5,6 @@
 import { X, Plus, Split, Trash2, SquareSplitHorizontalIcon } from 'lucide-react';
 import { cn } from '@/utils/tailwind';
 import { XTerminal } from './xterm-component';
->>>>>>> d444c1f9
 
 // Simple terminal component using pre-styled div (will be replaced with xterm.js later)
 interface TerminalViewProps {
@@ -24,15 +14,7 @@
   layoutVersion?: number;
 }
 
-<<<<<<< HEAD
-const TerminalView = memo(function TerminalView({
-  terminalId,
-  isActive,
-  onWrite,
-}: TerminalViewProps) {
-=======
 const TerminalView = memo(function TerminalView({ terminalId, isActive, onWrite, layoutVersion }: TerminalViewProps) {
->>>>>>> d444c1f9
   return (
     <div className="h-full w-full overflow-hidden">
       <XTerminal
@@ -60,13 +42,9 @@
     setActiveSplit,
     setVisible,
     setHeight,
-<<<<<<< HEAD
-    getActiveSplits,
-=======
     getTabSplits,
     getActiveTab,
     cleanup
->>>>>>> d444c1f9
   } = useTerminalStore();
 
   const [isCreating, setIsCreating] = useState(false);
@@ -102,17 +80,17 @@
 
   const handleCreateTerminal = async () => {
     if (isCreating) return;
-
+    
     setIsCreating(true);
     try {
       const terminalInfo = await window.terminalApi.create({
         title: `Terminal ${tabs.length + 1}`,
-        cwd: currentProject || undefined,
+        cwd: currentProject || undefined
       });
-
+      
       createTab(terminalInfo);
     } catch (error) {
-      console.error("Failed to create terminal:", error);
+      console.error('Failed to create terminal:', error);
     } finally {
       setIsCreating(false);
     }
@@ -120,22 +98,17 @@
 
   const handleSplitTerminal = async () => {
     if (!activeTabId || isCreating) return;
-
+    
     setIsCreating(true);
     try {
       const terminalInfo = await window.terminalApi.create({
-<<<<<<< HEAD
-        title: `Split ${splits.length + 1}`,
-        cwd: currentProject || undefined,
-=======
         title: `Split ${activeSplits.length + 1}`,
         cwd: currentProject || undefined
->>>>>>> d444c1f9
       });
-
+      
       createSplit(activeTabId, terminalInfo);
     } catch (error) {
-      console.error("Failed to create split:", error);
+      console.error('Failed to create split:', error);
     } finally {
       setIsCreating(false);
     }
@@ -161,25 +134,21 @@
       
       removeTab(tabId);
     } catch (error) {
-      console.error("Failed to close terminal:", error);
+      console.error('Failed to close terminal:', error);
     }
   };
 
   const handleCloseSplit = async (splitId: string) => {
-<<<<<<< HEAD
-    const split = splits.find((s) => s.id === splitId);
-=======
     if (!activeTabId) return;
     
     const split = activeSplits.find(s => s.id === splitId);
->>>>>>> d444c1f9
     if (!split) return;
-
+    
     try {
       await window.terminalApi.kill(split.terminalId);
       removeSplit(activeTabId, splitId);
     } catch (error) {
-      console.error("Failed to close split:", error);
+      console.error('Failed to close split:', error);
     }
   };
 
@@ -187,7 +156,7 @@
     try {
       await window.terminalApi.write(terminalId, data);
     } catch (error) {
-      console.error("Failed to write to terminal:", error);
+      console.error('Failed to write to terminal:', error);
     }
   }, []);
 
@@ -196,45 +165,29 @@
   }
 
   return (
-    <div
-      className="bg-background flex flex-col border-t border-gray-800"
-      style={{ height }}
-    >
+    <div className="flex flex-col bg-background border-t border-gray-800" style={{ height }}>
       {/* Tab Bar */}
-      <div className="bg-muted/30 flex items-center justify-between border-b px-2 py-1">
+      <div className="flex items-center justify-between bg-muted/30 border-b px-2 py-1">
         <div className="flex items-center space-x-1">
           {tabs.map((tab) => (
             <div
               key={tab.id}
               className={cn(
-                "group flex cursor-pointer items-center rounded-t-md px-3 py-1 text-sm",
-                tab.isActive
-                  ? "bg-background border-b-2 border-emerald-500 text-white"
-                  : "bg-muted/70 text-gray-300 hover:bg-[#3e3e42]",
+                "group flex items-center px-3 py-1 rounded-t-md cursor-pointer text-sm",
+                tab.isActive 
+                  ? "bg-background text-white border-b-2 border-emerald-500" 
+                  : "bg-muted/70 text-gray-300 hover:bg-[#3e3e42]"
               )}
               onClick={() => setActiveTab(tab.id)}
             >
               <span className="mr-2">{tab.title}</span>
-
+              
               {/* Splits indicator */}
               {activeSplits.length > 0 && tab.isActive && (
-                <div className="mr-2 flex items-center space-x-1">
+                <div className="flex items-center space-x-1 mr-2">
                   {activeSplits.map((split) => (
                     <div
                       key={split.id}
-<<<<<<< HEAD
-                      className={cn(
-                        "h-2 w-2 cursor-pointer rounded-full",
-                        split.id === activeSplitId
-                          ? "bg-blue-500"
-                          : "bg-gray-400",
-                      )}
-                      onClick={(e) => {
-                        e.stopPropagation();
-                        setActiveSplit(split.id);
-                      }}
-                    />
-=======
                       className="group/split flex items-center"
                     >
                       <div
@@ -261,11 +214,10 @@
                         <X className="h-2 w-2" />
                       </Button>
                     </div>
->>>>>>> d444c1f9
                   ))}
                 </div>
               )}
-
+              
               <Button
                 variant="ghost"
                 size="sm"
@@ -280,7 +232,7 @@
             </div>
           ))}
         </div>
-
+        
         <div className="flex items-center space-x-2">
           <Button
             variant="ghost"
@@ -312,52 +264,6 @@
       </div>
 
       {/* Terminal Content */}
-<<<<<<< HEAD
-      <div className="relative flex-1 overflow-hidden">
-        {tabs.map((tab) => (
-          <div
-            key={tab.id}
-            className={cn("absolute inset-0", !tab.isActive && "hidden")}
-          >
-            {activeSplits.length === 0 ? (
-              <TerminalView
-                terminalId={tab.id}
-                isActive={tab.isActive}
-                onWrite={(data) => handleWrite(tab.id, data)}
-              />
-            ) : (
-              <div className="flex h-full">
-                <div className="flex-1">
-                  <TerminalView
-                    terminalId={tab.id}
-                    isActive={tab.isActive}
-                    onWrite={(data) => handleWrite(tab.id, data)}
-                  />
-                </div>
-                <div className="w-px bg-[#3e3e42]" />
-                <div className="flex-1">
-                  {activeSplits.map((split) => (
-                    <div
-                      key={split.id}
-                      className={cn(
-                        "h-full",
-                        split.id !== activeSplitId && "hidden",
-                      )}
-                    >
-                      <TerminalView
-                        terminalId={split.terminalId}
-                        isActive={split.id === activeSplitId}
-                        onWrite={(data) => handleWrite(split.terminalId, data)}
-                      />
-                    </div>
-                  ))}
-                </div>
-              </div>
-            )}
-          </div>
-        ))}
-
-=======
       <div className="flex-1 relative overflow-hidden">
         {tabs.map((tab) => {
           const tabSplits = getTabSplits(tab.id);
@@ -428,13 +334,12 @@
           );
         })}
         
->>>>>>> d444c1f9
         {tabs.length === 0 && (
-          <div className="flex h-full items-center justify-center text-gray-500">
+          <div className="flex items-center justify-center h-full text-gray-500">
             <div className="text-center">
               <p className="mb-4">No terminals open</p>
               <Button onClick={handleCreateTerminal} disabled={isCreating}>
-                <Plus className="mr-2 h-4 w-4" />
+                <Plus className="h-4 w-4 mr-2" />
                 Create Terminal
               </Button>
             </div>
